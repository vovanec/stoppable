--- conflicted
+++ resolved
@@ -71,7 +71,8 @@
 	TellStop()
 	// Wait returns a channel that waits for TaskFunc function to finish and returns its error.
 	Wait() <-chan error
-	// Stop is a convenience function which calls TellStop, waits for TaskFunc function to finish and return its error.
+	// Stop is a convenience function which calls TellStop, waits for TaskFunc function
+	// to complete and returns its error.
 	Stop() error
 	// IsStopped returns true if task is already finished, otherwise false.
 	IsStopped() bool
@@ -130,22 +131,6 @@
 	close(t.stopChan)
 }
 
-<<<<<<< HEAD
-// Stop is a convenience function which calls TellStop, waits for TaskFunc function to finish and return its error.
-=======
-func (t *task) Wait() <-chan error {
-
-	ch := make(chan error)
-
-	go func() {
-		<-t.doneChan
-		ch <- t.err
-	}()
-
-	return ch
-}
-
->>>>>>> d4aa94be
 func (t *task) Stop() error {
 
 	if t.IsStopped() {
@@ -169,7 +154,6 @@
 	return false
 }
 
-// Wait waits for TaskFunc function to finish and returns its error.
 func (t *task) Wait() <-chan error {
 	return t.waitChan
 }
